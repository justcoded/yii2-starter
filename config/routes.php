<?php

return [
	'/'               => 'site/index',
	'login'           => 'auth/login',
	'register'        => 'auth/register',
	'password/forgot' => 'auth/password-request',
<<<<<<< HEAD
	'password/update/<token:\w+>' => 'auth/password-update',
	'logout' => 'site/logout',

=======
	'password/update' => 'auth/password-update',
	'logout'          => 'site/logout',
	
>>>>>>> bfba37e8
	'<controller>/<id:\d>/<action>' => '<controller>/<action>',
	'<controller>/<action>'         => '<controller>/<action>',
	
	//'admin/permissions/<action>' => 'admin/rbac/permissions/<action>',

];<|MERGE_RESOLUTION|>--- conflicted
+++ resolved
@@ -1,22 +1,16 @@
 <?php
 
 return [
-	'/'               => 'site/index',
-	'login'           => 'auth/login',
+	'/'     => 'site/index',
+	'login' => 'auth/login',
 	'register'        => 'auth/register',
 	'password/forgot' => 'auth/password-request',
-<<<<<<< HEAD
 	'password/update/<token:\w+>' => 'auth/password-update',
 	'logout' => 'site/logout',
 
-=======
-	'password/update' => 'auth/password-update',
-	'logout'          => 'site/logout',
-	
->>>>>>> bfba37e8
 	'<controller>/<id:\d>/<action>' => '<controller>/<action>',
-	'<controller>/<action>'         => '<controller>/<action>',
-	
+	'<controller>/<action>' => '<controller>/<action>',
+
 	//'admin/permissions/<action>' => 'admin/rbac/permissions/<action>',
 
 ];