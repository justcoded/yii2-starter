--- conflicted
+++ resolved
@@ -48,15 +48,9 @@
   "scripts": {
     "post-install-cmd": [
       "yii\\composer\\Installer::postInstall",
-<<<<<<< HEAD
-      "@php tests/_phpstorm.php"
-    ],
-    "post-update-cmd": [
-      "@php tests/_phpstorm.php"
-=======
+      "@php tests/_phpstorm.php",
       "cp -n .env-example .env",
       "php yii generate/key"
->>>>>>> a021d949
     ],
     "post-create-project-cmd": [
       "yii\\composer\\Installer::postCreateProject",
